--- conflicted
+++ resolved
@@ -572,92 +572,7 @@
     return ls;
 }
 
-<<<<<<< HEAD
 static const struct nbrec_logical_port_chain *
-<<<<<<< HEAD
-lport_chain_by_name_or_uuid(struct ctl_context *ctx, const char *id)
-{
-    const struct nbrec_logical_port_chain *lport_chain = NULL;
-    bool is_uuid = false;
-    struct uuid lport_chain_uuid;
-
-    if (uuid_from_string(&lport_chain_uuid, id)) {
-        is_uuid = true;
-        lport_chain = nbrec_logical_port_chain_get_for_uuid(ctx->idl,
-                                                    &lport_chain_uuid);
-	printf("found lport_chain %s\n",id);
-    }
-
-    if (!lport_chain) {
-        NBREC_LOGICAL_PORT_CHAIN_FOR_EACH(lport_chain, ctx->idl) {
-            if (!strcmp(lport_chain->name, id)) {
-                break;
-	    }
-	}
-    }
-    if (!lport_chain) {
-      ctl_fatal("lport_chain not found for %s: '%s'",
-                is_uuid ? "UUID" : "name", id);
-    }
-
-    return lport_chain;
-}
-static const struct nbrec_logical_port_pair_group *
-lport_pair_group_by_name_or_uuid(struct ctl_context *ctx, const char *id)
-{
-    const struct nbrec_logical_port_pair_group *lport_pair_group = NULL;
-    bool is_uuid = false;
-    struct uuid lport_pair_group_uuid;
-
-    if (uuid_from_string(&lport_pair_group_uuid, id)) {
-        is_uuid = true;
-        lport_pair_group = nbrec_logical_port_pair_group_get_for_uuid(ctx->idl,
-                                                    &lport_pair_group_uuid);
-	printf("Found lport_pair_group %s\n",id);
-    }
-
-    if (!lport_pair_group) {
-        NBREC_LOGICAL_PORT_PAIR_GROUP_FOR_EACH(lport_pair_group, ctx->idl) {
-            if (!strcmp(lport_pair_group->name, id)) {
-                break;
-	    }
-	}
-    }
-    if (!lport_pair_group) {
-      ctl_fatal("lport_pair_group not found for %s: '%s'",
-                is_uuid ? "UUID" : "name", id);
-    }
-
-    return lport_pair_group;
-}
-static const struct nbrec_logical_port_pair *
-lport_pair_by_name_or_uuid(struct ctl_context *ctx, const char *id)
-{
-    const struct nbrec_logical_port_pair *lport_pair = NULL;
-    bool is_uuid = false;
-    struct uuid lport_pair_uuid;
-
-    if (uuid_from_string(&lport_pair_uuid, id)) {
-        is_uuid = true;
-        lport_pair = nbrec_logical_port_pair_get_for_uuid(ctx->idl,
-                                                    &lport_pair_uuid);
-	printf("found lport_pair %s\n",id);
-    }
-
-    if (!lport_pair) {
-        NBREC_LOGICAL_PORT_PAIR_FOR_EACH(lport_pair, ctx->idl) {
-            if (!strcmp(lport_pair->name, id)) {
-                break;
-	    }
-	}
-    }
-    if (!lport_pair) {
-      ctl_fatal("lport_pair not found for %s: '%s'",
-                is_uuid ? "UUID" : "name", id);
-    }
-
-    return lport_pair;
-=======
 lsp_chain_by_name_or_uuid(struct ctl_context *ctx, const char *id)
 {
     const struct nbrec_logical_port_chain *lsp_chain = NULL;
@@ -740,7 +655,6 @@
     }
 
     return lsp_pair;
->>>>>>> sfc
 }
 static const struct nbrec_logical_flow_classifier *
 lflow_classifier_by_name_or_uuid(struct ctl_context *ctx, const char *id)
@@ -752,22 +666,6 @@
     if (uuid_from_string(&lflow_classifier_uuid, id)) {
         is_uuid = true;
         lflow_classifier = nbrec_logical_flow_classifier_get_for_uuid(ctx->idl,
-<<<<<<< HEAD
-                                                    &lflow_classifier_uuid);
-	printf("found lflow_classifier %s\n",id);
-    }
-
-    if (!lflow_classifier) {
-      NBREC_LOGICAL_FLOW_CLASSIFIER_FOR_EACH(lflow_classifier, ctx->idl) {
-            if (!strcmp(lflow_classifier->name, id)) {
-                break;
-	    }
-	}
-    }
-    if (!lflow_classifier) {
-      ctl_fatal("lflow_classifier not found for %s: '%s'",
-                is_uuid ? "UUID" : "name", id);
-=======
                                                                       &lflow_classifier_uuid);
         printf("found lflow_classifier %s\n",id);  // FIXME(ff): debug, remove this
     }
@@ -782,11 +680,11 @@
     if (!lflow_classifier) {
         ctl_fatal("lflow_classifier not found for %s: '%s'",
                   is_uuid ? "UUID" : "name", id);
->>>>>>> sfc
     }
 
     return lflow_classifier;
-=======
+  }
+
 static const struct nbrec_load_balancer *
 lb_by_name_or_uuid(struct ctl_context *ctx, const char *id, bool must_exist)
 {
@@ -819,7 +717,6 @@
     }
 
     return lb;
->>>>>>> 2d54d801
 }
 
 /* Given pointer to logical router, this routine prints the router
@@ -997,42 +894,12 @@
     smap_destroy(&lswitches);
     free(nodes);
 }
-<<<<<<< HEAD
-=======
  
->>>>>>> sfc
 /*
  * Port chain CLI Functions
  */
 static void
-<<<<<<< HEAD
-nbctl_lport_chain_add(struct ctl_context *ctx)
-{
-
-  const struct nbrec_logical_switch *lswitch;
-
-  if (ctx->argc < 2) {
-      /* ensure all arguments are present */
-      ctl_fatal("Invalid number of arguments: (%d), to lport-chain-add.",ctx->argc);
-    }
-
-  const char *lport_chain_name = ctx->argc == 3 ? ctx->argv[2] : NULL;
-  lswitch = ls_by_name_or_uuid(ctx, ctx->argv[1], true);
-
-  if (lport_chain_name) {
-            const struct nbrec_logical_port_chain *lport_chain;
-            NBREC_LOGICAL_PORT_CHAIN_FOR_EACH(lport_chain, ctx->idl) {
-                if (strcmp(lport_chain->name, lport_chain_name)) 
-                    ctl_fatal("%s: an lport_chain with this name already exists",
-                              lport_chain_name);
-                }
-        }
-    struct nbrec_logical_port_chain *lport_chain;
-    lport_chain = nbrec_logical_port_chain_insert(ctx->txn);
-    if (lport_chain_name) {
-        nbrec_logical_port_chain_set_name(lport_chain, lport_chain_name);
-=======
 nbctl_lsp_chain_add(struct ctl_context *ctx)
 {
 
@@ -1058,39 +925,21 @@
     lsp_chain = nbrec_logical_port_chain_insert(ctx->txn);
     if (lsp_chain_name) {
         nbrec_logical_port_chain_set_name(lsp_chain, lsp_chain_name);
->>>>>>> sfc
     }
 
     /* Insert the logical port-chain into the logical switch. */
 
     nbrec_logical_switch_verify_port_chains(lswitch);
     struct nbrec_logical_port_chain  **new_port_chain = xmalloc(sizeof *new_port_chain *
-<<<<<<< HEAD
-                                                    (lswitch->n_port_chains + 1));
-    memcpy(new_port_chain, lswitch->port_chains, sizeof *new_port_chain * lswitch->n_port_chains);
-    new_port_chain[lswitch->n_port_chains] = CONST_CAST(struct nbrec_logical_port_chain *, lport_chain);
-=======
                                                                 (lswitch->n_port_chains + 1));
     memcpy(new_port_chain, lswitch->port_chains, sizeof *new_port_chain * lswitch->n_port_chains);
     new_port_chain[lswitch->n_port_chains] = CONST_CAST(struct nbrec_logical_port_chain *, lsp_chain);
->>>>>>> sfc
     nbrec_logical_switch_set_port_chains(lswitch, new_port_chain, lswitch->n_port_chains + 1);
     free(new_port_chain);
 }
 
 /* Removes lswitch->pair_chain[idx]'. */
 static void
-<<<<<<< HEAD
-remove_lport_chain(const struct nbrec_logical_switch *lswitch, size_t idx)
-{
-  const struct nbrec_logical_port_chain *lport_chain = lswitch->port_chains[idx];
-
-    /* First remove 'lport-chain' from the array of port-chains.  This is what will
-     * actually cause the logical port-chain to be deleted when the transaction is
-     * sent to the database server (due to garbage collection). */
-    struct nbrec_logical_port_chain **new_port_chain
-      = xmemdup(lswitch->port_chains, sizeof *new_port_chain * lswitch->n_port_chains);
-=======
 remove_lsp_chain(const struct nbrec_logical_switch *lswitch, size_t idx)
 {
     const struct nbrec_logical_port_chain *lsp_chain = lswitch->port_chains[idx];
@@ -1100,28 +949,11 @@
      * sent to the database server (due to garbage collection). */
     struct nbrec_logical_port_chain **new_port_chain
         = xmemdup(lswitch->port_chains, sizeof *new_port_chain * lswitch->n_port_chains);
->>>>>>> sfc
     new_port_chain[idx] = new_port_chain[lswitch->n_port_chains - 1];
     nbrec_logical_switch_verify_port_chains(lswitch);
     nbrec_logical_switch_set_port_chains(lswitch, new_port_chain, lswitch->n_port_chains - 1);
     free(new_port_chain);
 
-<<<<<<< HEAD
-    /* Delete 'lport-chain' from the IDL.  This won't have a real effect on the
-     * database server (the IDL will suppress it in fact) but it means that it
-     * won't show up when we iterate with NBREC_LOGICAL_PORT_CHAIN_FOR_EACH later. */
-    nbrec_logical_port_chain_delete(lport_chain);
-}
-
-static void
-nbctl_lport_chain_del(struct ctl_context *ctx) 
-{
- const struct nbrec_logical_port_chain *lport_chain;
-
-    lport_chain = lport_chain_by_name_or_uuid(ctx, ctx->argv[1]);
-    if (!lport_chain) {
-      ctl_fatal("Cannot find lport_chain: %s\n", ctx->argv[1]);
-=======
     /* Delete 'lsp-chain' from the IDL.  This won't have a real effect on the
      * database server (the IDL will suppress it in fact) but it means that it
      * won't show up when we iterate with NBREC_LOGICAL_PORT_CHAIN_FOR_EACH later. */
@@ -1136,23 +968,12 @@
     lsp_chain = lsp_chain_by_name_or_uuid(ctx, ctx->argv[1]);
     if (!lsp_chain) {
         ctl_fatal("Cannot find lsp_chain: %s\n", ctx->argv[1]);
->>>>>>> sfc
     }
 
     /* Find the lswitch that contains 'port-chain', then delete it. */
     const struct nbrec_logical_switch *lswitch;
     NBREC_LOGICAL_SWITCH_FOR_EACH (lswitch, ctx->idl) {
         for (size_t i = 0; i < lswitch->n_port_chains; i++) {
-<<<<<<< HEAD
-            if (lswitch->port_chains[i] == lport_chain) {
-	      remove_lport_chain(lswitch,i);
-	      printf("Deleted lport-chain: %s\n", ctx->argv[1]);
-              return;
-	    }
-	}
-    }
-}
-=======
             if (lswitch->port_chains[i] == lsp_chain) {
                 remove_lsp_chain(lswitch,i);
                 printf("Deleted lsp-chain: %s\n", ctx->argv[1]);  // FIXME(ff): debug, remove this
@@ -1163,7 +984,6 @@
 }
  
->>>>>>> sfc
 static const struct nbrec_logical_switch_port *
 lsp_by_name_or_uuid(struct ctl_context *ctx, const char *id,
                     bool must_exist)
@@ -1193,19 +1013,11 @@
 }
 
 static void
-<<<<<<< HEAD
-nbctl_lport_chain_list(struct ctl_context *ctx)
-{
-    const char *id = ctx->argv[1];
-    const struct nbrec_logical_switch *lswitch;
-    struct smap lport_chains;
-=======
 nbctl_lsp_chain_list(struct ctl_context *ctx)
 {
     const char *id = ctx->argv[1];
     const struct nbrec_logical_switch *lswitch;
     struct smap lsp_chains;
->>>>>>> sfc
     size_t i;
 
     lswitch = ls_by_name_or_uuid(ctx, id, true);
@@ -1213,20 +1025,6 @@
         return;
     }
 
-<<<<<<< HEAD
-    smap_init(&lport_chains);
-    for (i = 0; i < lswitch->n_port_chains; i++) {
-        const struct nbrec_logical_port_chain *lport_chain = lswitch->port_chains[i];
-        smap_add_format(&lport_chains, lport_chain->name, UUID_FMT " (%s)",
-                        UUID_ARGS(&lport_chain->header_.uuid), lport_chain->name);
-    }
-    const struct smap_node **nodes = smap_sort(&lport_chains);
-    for (i = 0; i < smap_count(&lport_chains); i++) {
-        const struct smap_node *node = nodes[i];
-        ds_put_format(&ctx->output, "%s\n", node->value);
-    }
-    smap_destroy(&lport_chains);
-=======
     smap_init(&lsp_chains);
     for (i = 0; i < lswitch->n_port_chains; i++) {
         const struct nbrec_logical_port_chain *lsp_chain = lswitch->port_chains[i];
@@ -1239,51 +1037,10 @@
         ds_put_format(&ctx->output, "%s\n", node->value);
     }
     smap_destroy(&lsp_chains);
->>>>>>> sfc
     free(nodes);
 }
 
 static void
-<<<<<<< HEAD
-print_lport_chain(const struct nbrec_logical_port_chain *lport_chain,
-		  struct ctl_context *ctx)
-{
-  const char *port_not_set="Not Set";
-    ds_put_format(&ctx->output, "    lport-chain "UUID_FMT" (%s)\n",
-                  UUID_ARGS(&lport_chain->header_.uuid), lport_chain->name);
-    for (size_t i = 0; i < lport_chain->n_port_pair_groups; i++) {
-        const struct nbrec_logical_port_pair_group *lport_pair_group 
-	  = lport_chain->port_pair_groups[i];
-        ds_put_format(&ctx->output, "        lport-pair-group %s\n", lport_pair_group->name);
-	for (size_t j = 0; j < lport_pair_group->n_port_pairs; j++){
-	  const struct nbrec_logical_switch_port *linport;
-	  const struct nbrec_logical_switch_port *loutport;
-	  const struct nbrec_logical_port_pair *lport_pair 
-	    = lport_pair_group->port_pairs[j];
-	  ds_put_format(&ctx->output, "             lport-pair %s\n", lport_pair->name);
-      	  linport = lport_pair->inport;
-	  ds_put_format(&ctx->output, "                 lport-pair inport "UUID_FMT" (%s)\n",
-                  UUID_ARGS(&linport->header_.uuid), linport->name);
-	  loutport = lport_pair->outport;
-	  ds_put_format(&ctx->output, "                 lport-pair outport "UUID_FMT" (%s)\n",
-                  UUID_ARGS(&loutport->header_.uuid), loutport->name);
-	}
-    }
-    printf("finished port pairs\n");
-
-    const struct nbrec_logical_flow_classifier *lflow_classifier = lport_chain->flow_classifier;
-    printf("Getting flow classifier: %s\n", lflow_classifier->name);
-    ds_put_format(&ctx->output, "        lflow_classifier %s\n", lflow_classifier->name);
-    if (lflow_classifier->logical_source_port == NULL){
-      ds_put_format(&ctx->output, "          logical-source-port %s\n", port_not_set);
-    } else {
-      ds_put_format(&ctx->output, "          logical-source-port %s\n", lflow_classifier->logical_source_port->name);
-    }
-    if (lflow_classifier->logical_destination_port == NULL){
-      ds_put_format(&ctx->output, "          logical-destination-port %s\n", port_not_set);
-    } else {
-      ds_put_format(&ctx->output, "          logical-destination-port %s\n", lflow_classifier->logical_destination_port->name);
-=======
 print_lsp_chain(const struct nbrec_logical_port_chain *lsp_chain,
                   struct ctl_context *ctx)
 {
@@ -1322,7 +1079,6 @@
         ds_put_format(&ctx->output, "          logical-destination-port %s\n", port_not_set);
     } else {
         ds_put_format(&ctx->output, "          logical-destination-port %s\n", lflow_classifier->logical_destination_port->name);
->>>>>>> sfc
     }
     ds_put_format(&ctx->output, "          ethertype: %s\n", lflow_classifier->ethertype);
     ds_put_format(&ctx->output, "          protocol: %s\n", lflow_classifier->protocol);
@@ -1335,16 +1091,6 @@
 }
 
 static void
-<<<<<<< HEAD
-nbctl_lport_chain_show(struct ctl_context *ctx)
-{
-    const struct nbrec_logical_switch *lswitch;
-    const struct nbrec_logical_port_chain *lport_chain;
-    printf("\nIn lport-chain-show\n");
-    if (ctx->argc < 2) {
-	/* ensure all arguments are present */
-      ctl_fatal("Invalid number of arguments: (%d), to lport-chain-show.",ctx->argc);
-=======
 nbctl_lsp_chain_show(struct ctl_context *ctx)
 {
     const struct nbrec_logical_switch *lswitch;
@@ -1353,21 +1099,11 @@
     if (ctx->argc < 2) {
         /* ensure all arguments are present */
         ctl_fatal("Invalid number of arguments: (%d), to lsp-chain-show.",ctx->argc);
->>>>>>> sfc
     }
     lswitch = ls_by_name_or_uuid(ctx, ctx->argv[1], true);
     ds_put_format(&ctx->output, " lswitch "UUID_FMT" (%s)\n",
                   UUID_ARGS(&lswitch->header_.uuid), lswitch->name);
     if (ctx->argc == 3) {
-<<<<<<< HEAD
-      lport_chain = lport_chain_by_name_or_uuid(ctx, ctx->argv[2]);
-        if (lport_chain) {
-	  print_lport_chain(lport_chain, ctx);
-        }
-    } else {
-        NBREC_LOGICAL_PORT_CHAIN_FOR_EACH(lport_chain, ctx->idl) {
-	  print_lport_chain(lport_chain, ctx);
-=======
         lsp_chain = lsp_chain_by_name_or_uuid(ctx, ctx->argv[2]);
         if (lsp_chain) {
             print_lsp_chain(lsp_chain, ctx);
@@ -1375,53 +1111,12 @@
     } else {
         NBREC_LOGICAL_PORT_CHAIN_FOR_EACH(lsp_chain, ctx->idl) {
             print_lsp_chain(lsp_chain, ctx);
->>>>>>> sfc
-        }
-    }
-}
-
-
-static void
-<<<<<<< HEAD
-nbctl_lport_chain_set_flow_classifier(struct ctl_context *ctx)
-{
-    
-    const struct nbrec_logical_port_chain *lport_chain;
-    const struct nbrec_logical_flow_classifier *lflow_classifier = NULL;
-
-    if (ctx->argc < 3){
-      /* ensure all arguments are present */
-      ctl_fatal("Invalid number of arguments: (%d), to lport-chain-set-flow-classifier.",ctx->argc);
-    }
-   
-    lport_chain = lport_chain_by_name_or_uuid(ctx, ctx->argv[1]);
-    if (!lport_chain){
-	ctl_fatal("Invalid port_chain %s ", ctx->argv[1]);
-      }
-    /* Check flow classifier exists*/
-      lflow_classifier = lflow_classifier_by_name_or_uuid(ctx, ctx->argv[2]);
-      if (!lflow_classifier){
-	ctl_fatal("Invalid flow_classifier %s ", ctx->argv[2]);
-      }
-
-    /* Insert the logical flow-classifier into the logical port-chain. */
-    nbrec_logical_port_chain_verify_flow_classifier(lport_chain);
-    //struct nbrec_logical_flow_classifier  **new_flow_classifier= xmalloc(sizeof *new_flow_classifier);
-    //memcpy(new_flow_classifier, lport_chain->flow_classifier, sizeof *new_flow_classifier);
-    //new_flow_classifier = CONST_CAST(struct nbrec_logical_flow_classifier *, lflow_classifier);
-    //nbrec_logical_port_chain_set_flow_classifier(lport_chain, new_flow_classifier);
-    nbrec_logical_port_chain_set_flow_classifier(lport_chain, lflow_classifier);
-    //free(new_flow_classifier);
-}
-
-static void nbctl_lport_chain_get_flow_classifier(struct ctl_context *ctx)
-{
-    const char *id = ctx->argv[1];
-    const struct nbrec_logical_port_chain *lport_chain;
-
-    lport_chain = lport_chain_by_name_or_uuid(ctx, id);
-    ds_put_format(&ctx->output, "%s\n", lport_chain->flow_classifier->name);
-=======
+        }
+    }
+}
+
+
+static void
 nbctl_lsp_chain_set_flow_classifier(struct ctl_context *ctx)
 {
 
@@ -1460,7 +1155,6 @@
 
     lsp_chain = lsp_chain_by_name_or_uuid(ctx, id);
     ds_put_format(&ctx->output, "%s\n", lsp_chain->flow_classifier->name);
->>>>>>> sfc
 }
 /* End of port-chain operations */
 
@@ -1468,16 +1162,6 @@
  * Port Pair Groups CLI Functions
  */
 static void
-<<<<<<< HEAD
-nbctl_lport_pair_group_add(struct ctl_context *ctx)
-{
-    const struct nbrec_logical_port_pair_group *lport_pair_group;
-    const struct nbrec_logical_port_chain *lport_chain;
-
-    /* check lport_chain exists */
-    lport_chain = lport_chain_by_name_or_uuid(ctx, ctx->argv[1]);
-    if (!lport_chain) {
-=======
 nbctl_lsp_pair_group_add(struct ctl_context *ctx)
 {
     const struct nbrec_logical_port_pair_group *lsp_pair_group;
@@ -1486,73 +1170,10 @@
     /* check lsp_chain exists */
     lsp_chain = lsp_chain_by_name_or_uuid(ctx, ctx->argv[1]);
     if (!lsp_chain) {
->>>>>>> sfc
         return;
     }
 
     if (ctx->argc < 2) {
-<<<<<<< HEAD
-      /* ensure all arguments are present */
-      ctl_fatal("invalid number of arguments: %d to lport-pair-groups-add.", ctx->argc);
-    }
-
-    /* create the logical port-pair-group. */
-    lport_pair_group = nbrec_logical_port_pair_group_insert(ctx->txn);
-    if (ctx->argc == 3){
-       nbrec_logical_port_pair_group_set_name(lport_pair_group, ctx->argv[2]);
-    }
-
-    /* Insert the logical port into the logical switch. */
-    nbrec_logical_port_chain_verify_port_pair_groups(lport_chain);
-    struct nbrec_logical_port_pair_group  **new_port_pair_group = xmalloc(sizeof *new_port_pair_group *
-                                                    (lport_chain->n_port_pair_groups + 1));
-    memcpy(new_port_pair_group, lport_chain->port_pair_groups, sizeof *new_port_pair_group * lport_chain->n_port_pair_groups);
-    new_port_pair_group[lport_chain->n_port_pair_groups] = 
-      CONST_CAST(struct nbrec_logical_port_pair_group *,lport_pair_group);
-    nbrec_logical_port_chain_set_port_pair_groups(lport_chain, new_port_pair_group, lport_chain->n_port_pair_groups + 1);
-    free(new_port_pair_group);
-}
-/* Removes lport-pair-group 'lport_chain->port_pair_group[idx]'. */
-static void
-remove_lport_pair_group(const struct nbrec_logical_port_chain *lport_chain, size_t idx)
-{
-  const struct nbrec_logical_port_pair_group *lport_pair_group = lport_chain->port_pair_groups[idx];
-
-    /* First remove 'lport-pair-group' from the array of port-pair-groups.  This is what will
-     * actually cause the logical port-pair-group to be deleted when the transaction is
-     * sent to the database server (due to garbage collection). */
-    struct nbrec_logical_port_pair_group **new_port_pair_group
-      = xmemdup(lport_chain->port_pair_groups, sizeof *new_port_pair_group * lport_chain->n_port_pair_groups);
-    new_port_pair_group[idx] = new_port_pair_group[lport_chain->n_port_pair_groups - 1];
-    nbrec_logical_port_chain_verify_port_pair_groups(lport_chain);
-    nbrec_logical_port_chain_set_port_pair_groups(lport_chain, new_port_pair_group, lport_chain->n_port_pair_groups - 1);
-    free(new_port_pair_group);
-
-    /* Delete 'lport-pair-group' from the IDL.  This won't have a real effect on the
-     * database server (the IDL will suppress it in fact) but it means that it
-     * won't show up when we iterate with NBREC_LOGICAL_PORT_PAIR_GROUP_FOR_EACH later. */
-    nbrec_logical_port_pair_group_delete(lport_pair_group);
-}
-
-static void
-nbctl_lport_pair_group_del(struct ctl_context *ctx)
-{
- const struct nbrec_logical_port_pair_group *lport_pair_group;
-
-    lport_pair_group = lport_pair_group_by_name_or_uuid(ctx, ctx->argv[1]);
-    if (!lport_pair_group) {
-      ctl_fatal("Cannot find lport_pair_group: %s\n", ctx->argv[1]);
-    }
-
-    /* Find the port-chain that contains 'port-pair-group', then delete it. */
-    const struct nbrec_logical_port_chain *lport_chain;
-    NBREC_LOGICAL_PORT_CHAIN_FOR_EACH (lport_chain, ctx->idl) {
-        for (size_t i = 0; i < lport_chain->n_port_pair_groups; i++) {
-            if (lport_chain->port_pair_groups[i] == lport_pair_group) {
-	      remove_lport_pair_group(lport_chain,i);
-	      printf("Deleted lport-pair-group: %s\n", ctx->argv[1]);
-              return;
-=======
         /* ensure all arguments are present */
         ctl_fatal("invalid number of arguments: %d to lsp-pair-groups-add.", ctx->argc);
     }
@@ -1613,7 +1234,6 @@
                 remove_lsp_pair_group(lsp_chain,i);
                 printf("Deleted lsp-pair-group: %s\n", ctx->argv[1]);  // FIXME(ff): debug, remove this
                 return;
->>>>>>> sfc
             }
         }
     }
@@ -1622,32 +1242,6 @@
 }
 
 static void
-<<<<<<< HEAD
-nbctl_lport_pair_group_list(struct ctl_context *ctx)
-{
-    const char *id = ctx->argv[1];
-    const struct nbrec_logical_port_chain *lport_chain;
-    struct smap lport_pair_groups;
-    size_t i;
-
-    lport_chain = lport_chain_by_name_or_uuid(ctx, id);
-    if (!lport_chain) {
-        return;
-    }
-
-    smap_init(&lport_pair_groups);
-    for (i = 0; i < lport_chain->n_port_pair_groups; i++) {
-        const struct nbrec_logical_port_pair_group *lport_pair_group = lport_chain->port_pair_groups[i];
-        smap_add_format(&lport_pair_groups, lport_pair_group->name, UUID_FMT " (%s)",
-                        UUID_ARGS(&lport_pair_group->header_.uuid), lport_pair_group->name);
-    }
-    const struct smap_node **nodes = smap_sort(&lport_pair_groups);
-    for (i = 0; i < smap_count(&lport_pair_groups); i++) {
-        const struct smap_node *node = nodes[i];
-        ds_put_format(&ctx->output, "%s\n", node->value);
-    }
-    smap_destroy(&lport_pair_groups);
-=======
 nbctl_lsp_pair_group_list(struct ctl_context *ctx)
 {
     const char *id = ctx->argv[1];
@@ -1672,39 +1266,10 @@
         ds_put_format(&ctx->output, "%s\n", node->value);
     }
     smap_destroy(&lsp_pair_groups);
->>>>>>> sfc
     free(nodes);
 }
 
 static void
-<<<<<<< HEAD
-nbctl_lport_pair_group_add_port_pair(struct ctl_context *ctx)
-{
-    const struct nbrec_logical_port_pair_group *lport_pair_group;
-    const struct nbrec_logical_port_pair *lport_pair;
-    const char *lport_pair_name;
-    
-    lport_pair_group = lport_pair_group_by_name_or_uuid(ctx, ctx->argv[1]);
-
-    if (ctx->argc < 3) {
-      /* ensure all arguments are present */
-      ctl_fatal("Invalid number of arguments: (%d), to lport-pair-group-add-port-pair.",ctx->argc);
-    }
-    /* Check that port-pair exists  */
-    lport_pair_name = ctx->argv[2];
-    lport_pair = lport_pair_by_name_or_uuid(ctx, lport_pair_name);
-    if (!lport_pair){
-      ctl_fatal("%s: an lport-pair with this name does not exist",lport_pair_name);
-    }
-
-    /* Insert the logical port-pair into the logical port-pair-group. */
-    nbrec_logical_port_pair_group_verify_port_pairs(lport_pair_group);
-    struct nbrec_logical_port_pair  **new_port_pair = xmalloc(sizeof *new_port_pair *
-                                                    (lport_pair_group->n_port_pairs + 1));
-    memcpy(new_port_pair, lport_pair_group->port_pairs, sizeof *new_port_pair * lport_pair_group->n_port_pairs);
-    new_port_pair[lport_pair_group->n_port_pairs] = CONST_CAST(struct nbrec_logical_port_pair *, lport_pair);
-    nbrec_logical_port_pair_group_set_port_pairs(lport_pair_group, new_port_pair, lport_pair_group->n_port_pairs + 1);
-=======
 nbctl_lsp_pair_group_add_port_pair(struct ctl_context *ctx)
 {
     const struct nbrec_logical_port_pair_group *lsp_pair_group;
@@ -1731,50 +1296,11 @@
     memcpy(new_port_pair, lsp_pair_group->port_pairs, sizeof *new_port_pair * lsp_pair_group->n_port_pairs);
     new_port_pair[lsp_pair_group->n_port_pairs] = CONST_CAST(struct nbrec_logical_port_pair *, lsp_pair);
     nbrec_logical_port_pair_group_set_port_pairs(lsp_pair_group, new_port_pair, lsp_pair_group->n_port_pairs + 1);
->>>>>>> sfc
     free(new_port_pair);
 }
 
 /* Removes port-pair from port-pair-groiup but does not delete it'. */
 static void
-<<<<<<< HEAD
-remove_lport_pair_from_port_pair_group(const struct nbrec_logical_port_pair_group *lport_pair_group, size_t idx)
-{
-  //TODO Check const struct nbrec_logical_port_pair *lport_pair = lport_pair_group->port_pairs[idx];
-
-    /* First remove 'lport-pair' from the array of port-pairs.  This is what will
-     * actually cause the logical port-pair to be deleted when the transaction is
-     * sent to the database server (due to garbage collection). */
-    struct nbrec_logical_port_pair **new_port_pair
-      = xmemdup(lport_pair_group->port_pairs, sizeof *new_port_pair * lport_pair_group->n_port_pairs);
-    new_port_pair[idx] = new_port_pair[lport_pair_group->n_port_pairs - 1];
-    nbrec_logical_port_pair_group_verify_port_pairs(lport_pair_group);
-    nbrec_logical_port_pair_group_set_port_pairs(lport_pair_group, new_port_pair, lport_pair_group->n_port_pairs - 1);
-    free(new_port_pair);
-
-    /* Do not delete actual port-pair as they are owned by a lswitch and can be reused. */
-    //nbrec_logical_port_pair_delete(lport_pair);
-}
-
-static void
-nbctl_lport_pair_group_del_port_pair(struct ctl_context *ctx)
-{
- const struct nbrec_logical_port_pair *lport_pair;
-
-    lport_pair = lport_pair_by_name_or_uuid(ctx, ctx->argv[1]);
-    if (!lport_pair) {
-      ctl_fatal("Cannot find lport_pair: %s\n", ctx->argv[1]);
-    }
-
-    /* Find the port-pair_group that contains 'port-pair', then delete it. */
-    const struct nbrec_logical_port_pair_group *lport_pair_group;
-    NBREC_LOGICAL_PORT_PAIR_GROUP_FOR_EACH (lport_pair_group, ctx->idl) {
-        for (size_t i = 0; i < lport_pair_group->n_port_pairs; i++) {
-            if (lport_pair_group->port_pairs[i] == lport_pair) {
-	      remove_lport_pair_from_port_pair_group(lport_pair_group,i);
-	      printf("Deleted lport-pair: %s from lport-group-pair \n", ctx->argv[1]);
-              return;
-=======
 remove_lsp_pair_from_port_pair_group(const struct nbrec_logical_port_pair_group *lsp_pair_group, size_t idx)
 {
     //TODO Check const struct nbrec_logical_port_pair *lsp_pair = lsp_pair_group->port_pairs[idx];
@@ -1811,7 +1337,6 @@
                 remove_lsp_pair_from_port_pair_group(lsp_pair_group,i);
                 printf("Deleted lsp-pair: %s from lsp-group-pair \n", ctx->argv[1]);  // FIXME(ff): debug, remove this
                 return;
->>>>>>> sfc
             }
         }
     }
@@ -1824,16 +1349,6 @@
  * port-pair operations
  */
 static void
-<<<<<<< HEAD
-nbctl_lport_pair_add(struct ctl_context *ctx)
-{
-  const char *port_id_in = ctx->argv[2];
-  const char *port_id_out = ctx->argv[3];
-
-    const struct nbrec_logical_switch *lswitch;
-    const struct nbrec_logical_port_pair *lport_pair;
-    const struct nbrec_logical_switch_port *lport_in,*lport_out;
-=======
 nbctl_lsp_pair_add(struct ctl_context *ctx)
 {
     const char *port_id_in = ctx->argv[2];
@@ -1842,32 +1357,10 @@
     const struct nbrec_logical_switch *lswitch;
     const struct nbrec_logical_port_pair *lsp_pair;
     const struct nbrec_logical_switch_port *lsp_in,*lsp_out;
->>>>>>> sfc
 
     lswitch = ls_by_name_or_uuid(ctx, ctx->argv[1], true);
 
     if (ctx->argc < 4) {
-<<<<<<< HEAD
-      /* ensure all arguments are present */
-      ctl_fatal("Invalid number of arguments: (%d), to lport-pair-add.",ctx->argc);
-    }
-    /* Check that ports exist in this switch */
-    lport_in = lsp_by_name_or_uuid(ctx, port_id_in, false);
-    if (!lport_in){
-      ctl_fatal("%s: an lport with this name does not exist",ctx->argv[2]);
-    }
-    lport_out = lsp_by_name_or_uuid(ctx, port_id_out, false);
-    if (!lport_out){
-      ctl_fatal("%s: an lport with this name does not exist",ctx->argv[3]);
-    }
-
-    /* create the logical port-pair. */
-    lport_pair = nbrec_logical_port_pair_insert(ctx->txn);
-    nbrec_logical_port_pair_set_inport(lport_pair, lport_in);
-    nbrec_logical_port_pair_set_outport(lport_pair, lport_out);
-    if (ctx->argc == 5){
-       nbrec_logical_port_pair_set_name(lport_pair, ctx->argv[4]);
-=======
         /* ensure all arguments are present */
         ctl_fatal("Invalid number of arguments: (%d), to lsp-pair-add.",ctx->argc);
     }
@@ -1887,37 +1380,19 @@
     nbrec_logical_port_pair_set_outport(lsp_pair, lsp_out);
     if (ctx->argc == 5){
         nbrec_logical_port_pair_set_name(lsp_pair, ctx->argv[4]);
->>>>>>> sfc
     }
 
     /* Insert the logical port-pair into the logical port-pair-group. */
     nbrec_logical_switch_verify_port_pairs(lswitch);
     struct nbrec_logical_port_pair  **new_port_pair = xmalloc(sizeof *new_port_pair *
-<<<<<<< HEAD
-                                                    (lswitch->n_port_pairs + 1));
-    memcpy(new_port_pair, lswitch->port_pairs, sizeof *new_port_pair * lswitch->n_port_pairs);
-    new_port_pair[lswitch->n_port_pairs] = CONST_CAST(struct nbrec_logical_port_pair *, lport_pair);
-=======
                                                               (lswitch->n_port_pairs + 1));
     memcpy(new_port_pair, lswitch->port_pairs, sizeof *new_port_pair * lswitch->n_port_pairs);
     new_port_pair[lswitch->n_port_pairs] = CONST_CAST(struct nbrec_logical_port_pair *, lsp_pair);
->>>>>>> sfc
     nbrec_logical_switch_set_port_pairs(lswitch, new_port_pair, lswitch->n_port_pairs + 1);
     free(new_port_pair);
 }
 /* Removes lswitch->pair_pair[idx]'. */
 static void
-<<<<<<< HEAD
-remove_lport_pair(const struct nbrec_logical_switch *lswitch, size_t idx)
-{
-  const struct nbrec_logical_port_pair *lport_pair = lswitch->port_pairs[idx];
-
-    /* First remove 'lport-pair' from the array of port-pairs.  This is what will
-     * actually cause the logical port-pair to be deleted when the transaction is
-     * sent to the database server (due to garbage collection). */
-    struct nbrec_logical_port_pair **new_port_pair
-      = xmemdup(lswitch->port_pairs, sizeof *new_port_pair * lswitch->n_port_pairs);
-=======
 remove_lsp_pair(const struct nbrec_logical_switch *lswitch, size_t idx)
 {
     const struct nbrec_logical_port_pair *lsp_pair = lswitch->port_pairs[idx];
@@ -1927,28 +1402,11 @@
      * sent to the database server (due to garbage collection). */
     struct nbrec_logical_port_pair **new_port_pair
         = xmemdup(lswitch->port_pairs, sizeof *new_port_pair * lswitch->n_port_pairs);
->>>>>>> sfc
     new_port_pair[idx] = new_port_pair[lswitch->n_port_pairs - 1];
     nbrec_logical_switch_verify_port_pairs(lswitch);
     nbrec_logical_switch_set_port_pairs(lswitch, new_port_pair, lswitch->n_port_pairs - 1);
     free(new_port_pair);
 
-<<<<<<< HEAD
-    /* Delete 'lport-pair' from the IDL.  This won't have a real effect on the
-     * database server (the IDL will suppress it in fact) but it means that it
-     * won't show up when we iterate with NBREC_LOGICAL_PORT_PAIR_FOR_EACH later. */
-    nbrec_logical_port_pair_delete(lport_pair);
-}
-
-static void
-nbctl_lport_pair_del(struct ctl_context *ctx)
-{
- const struct nbrec_logical_port_pair *lport_pair;
-
-    lport_pair = lport_pair_by_name_or_uuid(ctx, ctx->argv[1]);
-    if (!lport_pair) {
-      ctl_fatal("Cannot find lport_pair: %s\n", ctx->argv[1]);
-=======
     /* Delete 'lsp-pair' from the IDL.  This won't have a real effect on the
      * database server (the IDL will suppress it in fact) but it means that it
      * won't show up when we iterate with NBREC_LOGICAL_PORT_PAIR_FOR_EACH later. */
@@ -1963,24 +1421,16 @@
     lsp_pair = lsp_pair_by_name_or_uuid(ctx, ctx->argv[1]);
     if (!lsp_pair) {
         ctl_fatal("Cannot find lsp_pair: %s\n", ctx->argv[1]);
->>>>>>> sfc
     }
 
     /* Find the port-pair_group that contains 'port-pair', then delete it. */
     const struct nbrec_logical_switch *lswitch;
     NBREC_LOGICAL_SWITCH_FOR_EACH (lswitch, ctx->idl) {
         for (size_t i = 0; i < lswitch->n_port_pairs; i++) {
-<<<<<<< HEAD
-            if (lswitch->port_pairs[i] == lport_pair) {
-	      remove_lport_pair(lswitch,i);
-	      printf("Deleted lport-pair: %s\n", ctx->argv[1]);
-              return;
-=======
             if (lswitch->port_pairs[i] == lsp_pair) {
                 remove_lsp_pair(lswitch,i);
                 printf("Deleted lsp-pair: %s\n", ctx->argv[1]);  // FIXME(ff): debug, remove this
                 return;
->>>>>>> sfc
             }
         }
     }
@@ -1989,19 +1439,11 @@
 }
 
 static void
-<<<<<<< HEAD
-nbctl_lport_pair_list(struct ctl_context *ctx)
-{
-    const char *id = ctx->argv[1];
-    const struct nbrec_logical_switch *lswitch;
-    struct smap lport_pairs;
-=======
 nbctl_lsp_pair_list(struct ctl_context *ctx)
 {
     const char *id = ctx->argv[1];
     const struct nbrec_logical_switch *lswitch;
     struct smap lsp_pairs;
->>>>>>> sfc
     size_t i;
 
     lswitch = ls_by_name_or_uuid(ctx, id, true);
@@ -2009,20 +1451,6 @@
         return;
     }
 
-<<<<<<< HEAD
-    smap_init(&lport_pairs);
-    for (i = 0; i < lswitch->n_port_pairs; i++) {
-        const struct nbrec_logical_port_pair *lport_pair = lswitch->port_pairs[i];
-        smap_add_format(&lport_pairs, lport_pair->name, UUID_FMT " (%s)",
-                        UUID_ARGS(&lport_pair->header_.uuid), lport_pair->name);
-    }
-    const struct smap_node **nodes = smap_sort(&lport_pairs);
-    for (i = 0; i < smap_count(&lport_pairs); i++) {
-        const struct smap_node *node = nodes[i];
-        ds_put_format(&ctx->output, "%s\n", node->value);
-    }
-    smap_destroy(&lport_pairs);
-=======
     smap_init(&lsp_pairs);
     for (i = 0; i < lswitch->n_port_pairs; i++) {
         const struct nbrec_logical_port_pair *lsp_pair = lswitch->port_pairs[i];
@@ -2035,7 +1463,6 @@
         ds_put_format(&ctx->output, "%s\n", node->value);
     }
     smap_destroy(&lsp_pairs);
->>>>>>> sfc
     free(nodes);
 }
 /* End of port-pair operations */
@@ -2045,24 +1472,6 @@
 static void
 nbctl_lflow_classifier_add(struct ctl_context *ctx)
 {
-<<<<<<< HEAD
-    const struct nbrec_logical_port_chain *lport_chain; 
-    const struct nbrec_logical_switch_port *lport;
-    const char *lport_name;
-    const struct nbrec_logical_flow_classifier *lflow_classifier;
-   
-
-    if (ctx->argc < 3) {
-      /* ensure all arguments are present */
-      ctl_fatal("Invalid number of arguments: (%d), to lflow_classifier-add",ctx->argc);
-    }
-    lport_chain = lport_chain_by_name_or_uuid(ctx, ctx->argv[1]);
-    /* Check that logical source port exist in this switch */
-    lport_name = ctx->argv[2];
-    lport = lsp_by_name_or_uuid(ctx, lport_name, false);
-    if (!lport){
-      ctl_fatal("%s: a lport with this name does not exist",lport_name);
-=======
     const struct nbrec_logical_port_chain *lsp_chain;
     const struct nbrec_logical_switch_port *lsp;
     const char *lsp_name;
@@ -2079,24 +1488,10 @@
     lsp = lsp_by_name_or_uuid(ctx, lsp_name, false);
     if (!lsp){
         ctl_fatal("%s: a lsp with this name does not exist",lsp_name);
->>>>>>> sfc
     }
 
     /* create the logical flow_classifier. */
     lflow_classifier = nbrec_logical_flow_classifier_insert(ctx->txn);
-<<<<<<< HEAD
-    nbrec_logical_flow_classifier_set_logical_source_port(lflow_classifier, lport);
-    if (ctx->argc == 4){
-       nbrec_logical_flow_classifier_set_name(lflow_classifier, ctx->argv[3]);
-    }
- 
-    /* Insert the logical flow_classifier into the logical switch. */
-    nbrec_logical_port_chain_verify_flow_classifier(lport_chain);
-    //struct nbrec_logical_flow_classifier  **new_flow_classifier = xmalloc(sizeof *new_flow_classifier);
-    //memcpy(new_flow_classifier, lswitch->flow_classifiers, sizeof *new_flow_classifier * lswitch->n_flow_classifiers);
-    //new_flow_classifier[lswitch->n_flow_classifiers] = CONST_CAST(struct nbrec_logical_flow_classifier *, lflow_classifier);
-    nbrec_logical_port_chain_set_flow_classifier(lport_chain, lflow_classifier);
-=======
     nbrec_logical_flow_classifier_set_logical_source_port(lflow_classifier, lsp);
     if (ctx->argc == 4){
         nbrec_logical_flow_classifier_set_name(lflow_classifier, ctx->argv[3]);
@@ -2108,29 +1503,11 @@
     //memcpy(new_flow_classifier, lswitch->flow_classifiers, sizeof *new_flow_classifier * lswitch->n_flow_classifiers);
     //new_flow_classifier[lswitch->n_flow_classifiers] = CONST_CAST(struct nbrec_logical_flow_classifier *, lflow_classifier);
     nbrec_logical_port_chain_set_flow_classifier(lsp_chain, lflow_classifier);  // FIXME (ff): should allow multiple classifiers to same port_chain
->>>>>>> sfc
     //free(new_flow_classifier);
 }
 static void
 nbctl_lflow_classifier_del(struct ctl_context *ctx)
 {
-<<<<<<< HEAD
- const struct nbrec_logical_flow_classifier *lflow_classifier;
-
-    lflow_classifier = lflow_classifier_by_name_or_uuid(ctx, ctx->argv[1]);
-    if (!lflow_classifier) {
-      printf("Cannot find lflow_classifier: %s\n", ctx->argv[1]);
-      return;
-    }
-
-    /* Find the switch that contains 'flow-classifier', then delete it. */
-    const struct nbrec_logical_port_chain *lport_chain;
-    NBREC_LOGICAL_PORT_CHAIN_FOR_EACH (lport_chain, ctx->idl) {
-            if (lport_chain->flow_classifier == lflow_classifier) {
-	      nbrec_logical_flow_classifier_delete(lflow_classifier);
-	      printf("Deleted lflow-classifier: %s\n", ctx->argv[1]);
-              return;
-=======
     const struct nbrec_logical_flow_classifier *lflow_classifier;
 
     lflow_classifier = lflow_classifier_by_name_or_uuid(ctx, ctx->argv[1]);
@@ -2146,7 +1523,6 @@
             nbrec_logical_flow_classifier_delete(lflow_classifier);
             printf("Deleted lflow-classifier: %s\n", ctx->argv[1]);  // FIXME(ff): debug, remove this
             return;
->>>>>>> sfc
         }
     }
     ctl_fatal("logical flow-classifier %s is not part of any logical switch",
@@ -2157,17 +1533,6 @@
 nbctl_lflow_classifier_list(struct ctl_context *ctx)
 {
     const char *id = ctx->argv[1];
-<<<<<<< HEAD
-    const struct nbrec_logical_port_chain *lport_chain;
-   
-
-    lport_chain = lport_chain_by_name_or_uuid(ctx, id);
-    if (!lport_chain) {
-        return;
-    }
-    const struct nbrec_logical_flow_classifier *lflow_classifier = lport_chain->flow_classifier;
-    printf("Getting flow classifier: %s\n", lflow_classifier->name);
-=======
     const struct nbrec_logical_port_chain *lsp_chain;
 
 
@@ -2177,51 +1542,30 @@
     }
     const struct nbrec_logical_flow_classifier *lflow_classifier = lsp_chain->flow_classifier;
     printf("Getting flow classifier: %s\n", lflow_classifier->name);  // FIXME(ff): debug, remove this
->>>>>>> sfc
     ds_put_format(&ctx->output, "        lflow_classifier %s\n", lflow_classifier->name);
     ds_put_format(&ctx->output, "          logical-source-port %s\n", lflow_classifier->logical_source_port->name);
     ds_put_format(&ctx->output, "          ethertype: %s\n", lflow_classifier->ethertype);
     ds_put_format(&ctx->output, "          protocol: %s\n", lflow_classifier->protocol);
-<<<<<<< HEAD
-    
-  
-=======
-
-
->>>>>>> sfc
+
 }
 
 static void
 nbctl_lflow_classifier_set_logical_destination_port(struct ctl_context *ctx)
 {
     const char *id = ctx->argv[1];
-
-<<<<<<< HEAD
-    const struct nbrec_logical_switch_port *lport = NULL;
-=======
     const struct nbrec_logical_switch_port *lsp = NULL;
->>>>>>> sfc
     const struct nbrec_logical_flow_classifier *lflow_classifier;
 
     lflow_classifier = lflow_classifier_by_name_or_uuid(ctx, id);
 
     /* Check port exists if given*/
     if (!strcmp(ctx->argv[2],"") ){
-<<<<<<< HEAD
-      lport = lsp_by_name_or_uuid(ctx, ctx->argv[2], true);
-      if (!lport){
-	ctl_fatal("Invalid port %s ", ctx->argv[2]);
-      }
-    }
-    nbrec_logical_flow_classifier_set_logical_destination_port(lflow_classifier,lport);
-=======
         lsp = lsp_by_name_or_uuid(ctx, ctx->argv[2], true);
         if (!lsp){
             ctl_fatal("Invalid port %s ", ctx->argv[2]);
         }
     }
     nbrec_logical_flow_classifier_set_logical_destination_port(lflow_classifier,lsp);
->>>>>>> sfc
 }
 
 static void
@@ -4397,49 +3741,6 @@
     { "init", 0, 0, "", NULL, nbctl_init, NULL, "", RW },
     { "sync", 0, 0, "", nbctl_pre_sync, nbctl_sync, NULL, "", RO },
     { "show", 0, 1, "[SWITCH]", NULL, nbctl_show, NULL, "", RO },
-
-<<<<<<< HEAD
-    /* lport-chain commands. */
-    { "lport-chain-add", 1, 2, "LSWITCH,[LPORT-CHAIN]", NULL, nbctl_lport_chain_add,
-      NULL, "", RW },
-    { "lport-chain-del", 1, 1, "LPORT-CHAIN", NULL, nbctl_lport_chain_del,
-      NULL, "--if-exists", RW },
-    { "lport-chain-list", 1, 1, "LSWITCH", NULL, nbctl_lport_chain_list, NULL, "", RO },
-    { "lport-chain-show", 1, 2, "LSWITCH [LPORT-CHAIN]", NULL, nbctl_lport_chain_show, NULL, "", RO },
-    { "lport-chain-get-flow-classifier", 1, 1, "LPORT-CHAIN", NULL, 
-      nbctl_lport_chain_get_flow_classifier, NULL, "", RO },
-    { "lport-chain-set-flow-classifier", 2, 2, "LPORT-CHAIN LFLOW-CLASSIFIER", NULL, 
-      nbctl_lport_chain_set_flow_classifier, NULL, "", RW },
-
-    /* lport-pair-group commands. */
-    { "lport-pair-group-add", 1, 2, "LPORT-CHAIN [LPORT-PAIR-GROUP]", 
-      NULL, nbctl_lport_pair_group_add, NULL, "", RW },
-    { "lport-pair-group-del", 2, 2, "LPORT-CHAIN, LPORT-PAIR-GROUP", NULL, nbctl_lport_pair_group_del,
-      NULL, "", RW },
-    { "lport-pair-group-list", 1, 1, "LPORT_CHAIN", NULL, nbctl_lport_pair_group_list, NULL, "", RO },
-    { "lport-pair-group-add-port-pair", 2, 2, "LPORT-PAIR-GROUP LPORT-PAIR", 
-      NULL, nbctl_lport_pair_group_add_port_pair, NULL, "", RW },
-    { "lport-pair-group-del-port-pair", 2, 2, "LPORT-PAIR-GROUP LPORT-PAIR", 
-      NULL, nbctl_lport_pair_group_del_port_pair, NULL, "", RW },
-
-    /* lport-pair commands. */
-    { "lport-pair-add", 3, 4, "LSWITCH, LPORT, LPORT [LPORT_PAIR_NAME]", NULL, nbctl_lport_pair_add,
-      NULL, "", RW },
-    { "lport-pair-del", 1, 1, "LPORT-PAIR", NULL, nbctl_lport_pair_del,
-      NULL, "", RW },
-    { "lport-pair-list", 1, 1, "LSWITCH", NULL, nbctl_lport_pair_list, NULL, "", RO },
-
-   /* lflow-classifier commands. */
-    { "lflow-classifier-add", 2, 3, "LPORT-CHAIN LSOURCE_PORT [LFLOW-CLASSIFIER-NAME]", NULL, 
-      nbctl_lflow_classifier_add, NULL, "", RW },
-    { "lflow-classifier-del", 1, 1, "LFLOW-CLASSIFIER", NULL, 
-      nbctl_lflow_classifier_del, NULL, "", RW },
-    { "lflow-classifier-list", 1, 1, "LPORT-CHAIN", NULL, nbctl_lflow_classifier_list,
-      NULL, "", RO },
-    { "lflow-classifier-get-logical-destination-port", 1, 1, "LFLOW-CLASSIFIER", NULL, 
-      nbctl_lflow_classifier_get_logical_destination_port, NULL, "", RO },
-    { "lflow-classifier-set-logical-destination-port", 2, 2, "LFLOW-CLASSIFIER [LDESTINATION_PORT", NULL, 
-=======
     /* lsp-chain commands. */
     { "lsp-chain-add", 1, 2, "LSWITCH,[LSP-CHAIN]", NULL, nbctl_lsp_chain_add,
       NULL, "", RW },
@@ -4480,7 +3781,6 @@
     { "lflow-classifier-get-logical-destination-port", 1, 1, "LFLOW-CLASSIFIER", NULL,
       nbctl_lflow_classifier_get_logical_destination_port, NULL, "", RO },
     { "lflow-classifier-set-logical-destination-port", 2, 2, "LFLOW-CLASSIFIER LDESTINATION_PORT", NULL,
->>>>>>> sfc
       nbctl_lflow_classifier_set_logical_destination_port, NULL, "", RO },
     /* TODO ADD OTHER FLOW-CLASSIFIER PARAMETERS */
 
