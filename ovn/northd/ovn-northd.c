--- conflicted
+++ resolved
@@ -111,11 +111,7 @@
     PIPELINE_STAGE(SWITCH, IN,  ARP_ND_RSP,     9, "ls_in_arp_rsp")      \
     PIPELINE_STAGE(SWITCH, IN,  DHCP_OPTIONS,   10, "ls_in_dhcp_options") \
     PIPELINE_STAGE(SWITCH, IN,  DHCP_RESPONSE,  11, "ls_in_dhcp_response") \
-<<<<<<< HEAD
-    PIPELINE_STAGE(SWITCH, IN,  CHAIN,          12, "ls_in_chain")		\
-=======
     PIPELINE_STAGE(SWITCH, IN,  CHAIN,          12, "ls_in_chain")        \
->>>>>>> d6d5ca30
     PIPELINE_STAGE(SWITCH, IN,  L2_LKUP,        13, "ls_in_l2_lkup")      \
                                                                       \
     /* Logical switch egress stages. */                               \
@@ -2520,19 +2516,6 @@
 
 
 /*
-<<<<<<< HEAD
-   * Build the rules to insert service chains
-   */
-  static void
-  install_port_chain(struct ovn_datapath *od, struct hmap *lflows, struct hmap *ports)
-  {
-    /* For each port-cahin add ingress flow rules, if bi-directional add
-     *  egress flow rules. The rules are given a higher priority than 
-     *  the default base rules.
-     * 
-     * The first rule for both ingress and egress has higher priority than the second
-     *   to ensure that the service is always inserted first.
-=======
  * Build the rules to insert service chains
  */
 static void
@@ -2544,7 +2527,6 @@
      *
      * The first rule for both ingress and egress has higher priority than the second
      * to ensure that the service is always inserted first.
->>>>>>> d6d5ca30
      *
      * The ingress rules are as follows:
      *     If the flow classifier matches send to the input port of the first port pair.
@@ -2561,11 +2543,7 @@
      *     * Load balancing support
      *     * ACL Table integration
      *     * Support all flow-classifier parameters
-<<<<<<< HEAD
-     *     * bidirectional parameter support
-=======
      *     * Bidirectional parameter support
->>>>>>> d6d5ca30
      *     * Support modes of VNF (BitW, L2, L3)
      *     * Remove port-security on VNF Ports (if set by Openstack)
      */
@@ -2575,19 +2553,6 @@
      */
     bool bidirectional = true;
 
-<<<<<<< HEAD
-    uint16_t ingress_inner_priority = 150;
-    uint16_t ingress_outer_priority = 100;
-    uint16_t egress_inner_priority = 150;
-    uint16_t egress_outer_priority = 125;
-
-    const struct nbrec_logical_flow_classifier *fc;
-    
-    char *fc_match = NULL;
-    char *pc_action = NULL;
-
-
-=======
     const uint16_t ingress_inner_priority = 150;
     const uint16_t ingress_outer_priority = 100;
     const uint16_t egress_inner_priority = 150;
@@ -2598,7 +2563,6 @@
     char *fc_match = NULL;
     char *pc_action = NULL;
 
->>>>>>> d6d5ca30
     struct ovn_port *dst_port = NULL;
     struct ovn_port *src_port = NULL;
 
@@ -2610,190 +2574,6 @@
     struct nbrec_logical_port_pair *lpp;
 
     VLOG_INFO("beginning port-chain insertion\n");
-<<<<<<< HEAD
- 
-    /* Ingress table 6: default to passing through to the next table
-     * (priority 0) 
-     */
-    ovn_lflow_add(lflows, od, S_SWITCH_IN_CHAIN, 0, "1", "next;"); 
-    if (od->nbs->port_chains) {
-      VLOG_INFO("Iterating through %u port-chains \n", (unsigned int)od->nbs->n_port_chains);
-      /*
-       * Iterate through all the port-chains defined for this datapath.
-       */
-      for (size_t i = 0; i < od->nbs->n_port_chains; i++) {
-	lpc = od->nbs->port_chains[i];
-	/*
-	 * Allocate space for port-pairs
-	 */
-	// TODO free malloc memory
-	VLOG_INFO("Iterating through %u port-pair-groups for %s\n", (unsigned int)lpc->n_port_pair_groups, lpc->name);
-	input_port_array = xmalloc(sizeof *src_port * lpc->n_port_pair_groups + 1);
-	output_port_array = xmalloc(sizeof *dst_port * (lpc->n_port_pair_groups + 1));
-	VLOG_INFO("Allocating port array\n");
-	/*
-	 * For each port-pair-group in a port chain pull out the port-pairs
-	 */
-	for (size_t j = 0; j < lpc->n_port_pair_groups; j++){
-	  lppg = lpc->port_pair_groups[j];
-	  VLOG_INFO("Iterating through %u port-pair-group %s\n", (unsigned int)j, lppg->name);
-	  /* 
-	   * Todo: Need to add load balancing logic when LB becomes available.
-	   *       Until LB is available just take the first PP in the PPG.
-	   */
-	  if (lppg->n_port_pairs > 1){
-	    VLOG_INFO("Error: Currently cannot have more than one port-pair %u\n", \
-		      (unsigned int)lppg->n_port_pairs);
-	  } else {
-	    for (size_t k = 0; k < lppg->n_port_pairs; k++){
-	      lpp = lppg->port_pairs[k];
-	      input_port_array[j] = ovn_port_find(ports,lpp->inport->name);
-	      VLOG_INFO("In port for port-pair-group %s : %s\n",lppg->name,lpp->inport->name);
-	      output_port_array[j] =  ovn_port_find(ports,lpp->outport->name);
-	      VLOG_INFO("Out port for port-pair-group %s : %s\n", lppg->name,lpp->outport->name);
-	    } 
-	  }
-	}
-
-	/*
-	 * Get the flow classifier and build the match
-	 */
-	if (lpc->flow_classifier){
-	  fc = lpc->flow_classifier;
-	  VLOG_INFO("Flow Classifier %s\n",fc->name); 
-	  /*
-	   * Get all flow_classifier parameters in OVN format and
-	   * build match statement
-	   */
-	  if (fc->logical_source_port){
-	    src_port =  ovn_port_find(ports,fc->logical_source_port->name);
-	    VLOG_INFO("Flow Classifier source port: %s\n",fc->logical_source_port->name);
-	  } else {
-	    /* Should never get here */
-	    VLOG_INFO("Flow Classifier %s logical source port not set/n",fc->name); 
-	  }
-	  if (fc->logical_destination_port){
-	    VLOG_INFO("Logical dest port %p\n",fc->logical_destination_port);	    
-	    dst_port =  ovn_port_find(ports,fc->logical_destination_port->name);
-	  }
-	  VLOG_INFO("Setting src port in location %u\n",lpc->n_port_pair_groups);
-	  input_port_array[lpc->n_port_pair_groups] = src_port;
-	  output_port_array[lpc->n_port_pair_groups] = src_port;
-	  /*
-	   * TODO - add all the flow-classification logic
-	   *
-	   if (!strcmp(fc->ethertype, "")){
-	   fc_ethertype = fc->ethertype;
-	   }
-	   if (!strcmp(fc->protocol, "")){
-	   fc_protocol = fc->protocol;
-	   } 
-	   fc_src_port_range_min =
-	   fc src_port_range_max = 
-	   fc_dst_port_range_min = 
-	   fc_dst_port_range_max =
-	   fc_src_ip_prefix = 
-	   fc_dst_ip_prefix =
-	  */
-   
-	  /*
-	   * Match src_logical_port mac and src_logical_port mac
-	   */
-	  struct eth_addr src_logical_port_ea;
-	  ovs_be32 src_logical_port_ip;
-          VLOG_INFO("Scaning src_port\n");
-	  ovs_scan(src_port->nbsp->addresses[0],  ETH_ADDR_SCAN_FMT" "IP_SCAN_FMT,
-		   ETH_ADDR_SCAN_ARGS(src_logical_port_ea), IP_SCAN_ARGS(&src_logical_port_ip)); 
-	  VLOG_INFO("Scanned src_port\n");
-	  /*
-	   * Insert the lowest priorty rule dest is src-logical-port
-	   */ 
-	  fc_match =  xasprintf("ip4.dst == "IP_FMT,IP_ARGS(src_logical_port_ip));
-	  pc_action = xasprintf("outport = %s;"" output;",output_port_array[0]->json_key);
-	  VLOG_INFO("Port chain action %s\n",pc_action);
-	  ovn_lflow_add(lflows, od, S_SWITCH_IN_CHAIN, ingress_outer_priority,
-			fc_match, pc_action);
-	  free(fc_match);
-	  free(pc_action);
-	  /* 
-	   * Steer traffic through the port-chain
-	   */
-	  for (size_t j = 0; j < lpc->n_port_pair_groups; j++){ 
-	    /*
-	     * From flow classifier get the logical source port
-	     * app_port: Port of server that is having service inserted
-	     */
-	    fc_match = xasprintf("ip4.dst == "IP_FMT" && inport == %s",		\
-				 IP_ARGS(src_logical_port_ip),input_port_array[j]->json_key);
-	    pc_action = xasprintf("outport = %s;"" output;",output_port_array[j+1]->json_key);
-	    VLOG_INFO("Port chain action %s\n",pc_action);
-	    ovn_lflow_add(lflows, od, S_SWITCH_IN_CHAIN, ingress_inner_priority,
-			  fc_match, pc_action);
-	    free(fc_match);
-	    free(pc_action);
-	  }
-	  /*
-	   * Add egress flow rules only if bi-direction port-chains
-	   */
-	  if (bidirectional == true) {
-	    VLOG_INFO("Egress rule 1\n");
-	    /* 
-	     * Steer traffic through the port-chain in reverse direction
-	     */
-	    for (size_t j = 0; j < lpc->n_port_pair_groups; j++) { 
-	      fc_match = xasprintf("ip4.src == "IP_FMT" && inport == %s",	\
-				   IP_ARGS(src_logical_port_ip),output_port_array[lpc->n_port_pair_groups-j]->json_key);
-	      pc_action = xasprintf("outport = %s;"" output;",input_port_array[lpc->n_port_pair_groups-1-j]->json_key);
-  
-	      VLOG_INFO("Egress Rule 1: fc match %s\n",fc_match);
-	      VLOG_INFO("Egress Rule 1: pc action %s\n",pc_action);
-	      ovn_lflow_add(lflows, od, S_SWITCH_IN_CHAIN, egress_inner_priority,
-			    fc_match, pc_action);
-	      free(fc_match);
-	      free(pc_action);
-	    }
-	    /*
-	     * Add dest port to all rules - this works for same subnet
-	     * Need to figure out how to do it across L3
-	     */
-	    struct ovn_port *op;
-	    HMAP_FOR_EACH (op, key_node, ports) {
-	      if (!op->nbsp) {
-		continue;
-	      }
-	      VLOG_INFO("Looping over ports\n");
-	      /* Only add ports that are have services attached */
-	      if (od == op->od) {
-		/* TODO Fixing cases when multiple addresses */
-		struct eth_addr def_ea;
-		ovs_be32 def_ip;            
-		struct ds service_match, service_actions;
-		VLOG_INFO("Looping over port %s\n", op->nbsp->name);
-		/* Only add ports that have IP addresses */
-		if (ovs_scan(op->nbsp->addresses[0],  ETH_ADDR_SCAN_FMT" "IP_SCAN_FMT,
-			     ETH_ADDR_SCAN_ARGS(def_ea), IP_SCAN_ARGS(&def_ip))) {
-		  VLOG_INFO("Addresses for port: %s\n",op->nbsp->addresses[0]);
-		  ds_init(&service_match);
-		  ds_put_format(&service_match, "inport == %s && ip4.dst == "IP_FMT, \
-				output_port_array[0]->json_key,IP_ARGS(def_ip));
-		  ds_init(&service_actions);
-		  ds_put_format(&service_actions, "outport = %s; output;", op->json_key);
-		  VLOG_INFO("Match String: %s\n",ds_cstr(&service_match));
-		  VLOG_INFO("Action String: %s\n",ds_cstr(&service_actions));
-		  ovn_lflow_add(lflows, od, S_SWITCH_IN_CHAIN, egress_outer_priority, \
-				ds_cstr(&service_match), ds_cstr(&service_actions));
-		  ds_destroy(&service_actions);
-		  ds_destroy(&service_match);
-		  VLOG_INFO("Completed output match");   
-		}
-	      }
-	    }
-	  }
-	}
-      }
-    }
-  }
-=======
 
     /* Ingress table 6: default to passing through to the next table
      * (priority 0)
@@ -2980,7 +2760,7 @@
         }
     }
 }
->>>>>>> d6d5ca30
+
 static void
 build_lb(struct ovn_datapath *od, struct hmap *lflows)
 {
