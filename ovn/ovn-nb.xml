<?xml version="1.0" encoding="utf-8"?>
<database name="ovn-nb" title="OVN Northbound Database">
  <p>
    This database is the interface between OVN and the cloud management system
    (CMS), such as OpenStack, running above it.  The CMS produces almost all of
    the contents of the database.  The <code>ovn-northd</code> program
    monitors the database contents, transforms it, and stores it into the <ref
    db="OVN_Southbound"/> database.
  </p>

  <p>
    We generally speak of ``the'' CMS, but one can imagine scenarios in
    which multiple CMSes manage different parts of an OVN deployment.
  </p>

  <h2>External IDs</h2>

  <p>
    Each of the tables in this database contains a special column, named
    <code>external_ids</code>.  This column has the same form and purpose each
    place it appears.
  </p>

  <dl>
    <dt><code>external_ids</code>: map of string-string pairs</dt>
    <dd>
      Key-value pairs for use by the CMS.  The CMS might use certain pairs, for
      example, to identify entities in its own configuration that correspond to
      those in this database.
    </dd>
  </dl>

  <table name="Logical_Switch" title="L2 logical switch">
    <p>
      Each row represents one L2 logical switch.
    </p>

    <p>
      There are two kinds of logical switches, that is, ones that fully
      virtualize the network (overlay logical switches) and ones that provide
      simple connectivity to a physical network (bridged logical switches).
      They work in the same way when providing connectivity between logical
      ports on same chasis, but differently when connecting remote logical
      ports.  Overlay logical switches connect remote logical ports by tunnels,
      while bridged logical switches provide connectivity to remote ports by
      bridging the packets to directly connected physical L2 segment with the
      help of <code>localnet</code> ports.  Each bridged logical switch has
      one and only one <code>localnet</code> port, which has only one special
      address <code>unknown</code>.
    </p>
    <column name="name">
      <p>
        A name for the logical switch.  This name has no special meaning or purpose
        other than to provide convenience for human interaction with the ovn-nb
        database.  There is no requirement for the name to be unique.  The
        logical switch's UUID should be used as the unique identifier.
      </p>
    </column>
    <column name="ports">
      <p>
        The logical ports connected to the logical switch.
      </p>

      <p>
        It is an error for multiple logical switches to include the same
        logical port.
      </p>
    </column>
    <column name="port_chains">
      <p>
        The logical port-chains connected to the logical switch.
      </p>

      <p>
        It is an error for multiple logical switches to include the same
        logical port.
      </p>
    </column>
    <column name="port_pairs">
      <p>
        The logical chains that define the service path.
      </p>

      <p>
        Logical chains cannot currently cross logical switch boundaries.
      </p>
    </column>
   
    <column name="acls">
      Access control rules that apply to packets within the logical switch.
    </column>

    <group title="Common Columns">
      <column name="external_ids">
        See <em>External IDs</em> at the beginning of this document.
      </column>
    </group>
  </table>

<<<<<<< HEAD
 <table name="Logical_Port_Chain" title="Logical port chain">
    <p>
      Each row represents one logical chain
    </p>

    <column name="name">
      <p>
        A name for the logical chain.  This name has no special meaning or purpose
        other than to provide convenience for human interaction with the ovn-nb
        database.  There is no requirement for the name to be unique.  The
        logical chains's UUID should be used as the unique identifier.
      </p>
    </column>

    <column name="port_pair_groups">
      <p>
        The logical list of port pairs that the flow goes through.
      </p>

      <p>
        It is an error for a port pair group to be empty
      </p>
    </column>
    <column name="flow_classifier">
      <p>
        The logical flow classifier that steeers the flows to the port_pair_groups.
      </p>

      <p>
        It is an error for multiple logical switches to include the same
        logical port.
      </p>
    </column>
    <group title="Common Columns">
      <column name="external_ids">
        See <em>External IDs</em> at the beginning of this document.
      </column>
    </group>
  </table>

 <table name="Logical_Port_Pair_Group" title="logical port pair groups">
   <p>
     An ordered port pair list
   </p>
   <column name="name">
     <p> 
       Logical port pair group name
     </p>
   </column>
   <column name="port_pairs">
     <p>
       port pair for this group
     </p>
   </column>
    <group title="Common Columns">
      <column name="external_ids">
        See <em>External IDs</em> at the beginning of this document.
      </column>
    </group>
 </table>
 <table name="Logical_Port_Pair" title="logical port pairs">
   <p>
     Ports pairs defining the service
   </p>
   <column name="name">
     <p> 
       Logical port pair
     </p>
   </column>
   <column name="outport">
     <p>
       out port for this port pair
     </p>
   </column>
   <column name="inport">
     <p>
       in port for this port pair
     </p>
   </column>
    <group title="Common Columns">
      <column name="external_ids">
        See <em>External IDs</em> at the beginning of this document.
      </column>
    </group>
 </table>

 <table name="Logical_Flow_Classifier" title="logical flow classifier">
   <p>
     Flow classifier defining traffic steering rules
   </p>
   <column name="name">
     <p> 
       Logical flow classifier
     </p>
   </column>
   <column name="logical_source_port">
     <p>
       source port for flow
     </p>
   </column>
   <column name="logical_destination_port">
     <p>
       destination port for flow
     </p>
   </column>
   <column name="source_port_range_min">
     <p>
       minimum port value for source port
     </p>
   </column>
   <column name="source_port_range_max">
     <p>
       maximum port value for source port
     </p>
   </column>
   <column name="destination_port_range_min">
     <p>
       minimum port value for destination port
     </p>
   </column>
   <column name="destination_port_range_max">
     <p>
       maximum port value for destination port
     </p>
   </column>
  <column name="source_ip_prefix">
     <p>
       source ip prefix
     </p>
   </column>
   <column name="destination_ip_prefix">
     <p>
       destination ip prefix
     </p>
   </column> 
   <column name="protocol">
     <p>
       protocol
     </p>
   </column> 
   <column name="ethertype">
     <p>
       ethertype
     </p>
   </column> 
   <group title="Common Columns">
      <column name="external_ids">
        See <em>External IDs</em> at the beginning of this document.
      </column>
    </group>
 </table>

  <table name="Logical_Port" title="L2 logical switch port">
=======
  <table name="Logical_Switch_Port" title="L2 logical switch port">
>>>>>>> 4ef48e9d
    <p>
      A port within an L2 logical switch.
    </p>

    <group title="Core Features">
      <column name="name">
        <p>
          The logical port name.
        </p>

        <p>
          For entities (VMs or containers) that are spawned in the hypervisor,
          the name used here must match those used in the <ref key="iface-id"
          table="Interface" column="external_ids" db="Open_vSwitch"/> in the
          <ref db="Open_vSwitch"/> database's <ref table="Interface"
          db="Open_vSwitch"/> table, because hypervisors use <ref key="iface-id"
          table="Interface" column="external_ids" db="Open_vSwitch"/> as a lookup
          key to identify the network interface of that entity.
        </p>

        <p>
          For containers that share a VIF within a VM, the name can be any
          unique identifier.  See <code>Containers</code>, below, for more
          information.
        </p>
      </column>

      <column name="type">
        <p>
          Specify a type for this logical port.  Logical ports can be used to
          model other types of connectivity into an OVN logical switch.  The
          following types are defined:
        </p>

        <dl>
          <dt>(empty string)</dt>
          <dd>
            A VM (or VIF) interface.
          </dd>

          <dt><code>router</code></dt>
          <dd>
            A connection to a logical router.
          </dd>

          <dt><code>localnet</code></dt>
          <dd>
            A connection to a locally accessible network from each
            <code>ovn-controller</code> instance.  A logical switch can only
            have a single <code>localnet</code> port attached.  This is used
            to model direct connectivity to an existing network.
          </dd>

          <dt><code>vtep</code></dt>
          <dd>
            A port to a logical switch on a VTEP gateway.
          </dd>
        </dl>
      </column>
    </group>

    <group title="Options">
      <column name="options">
        This column provides key/value settings specific to the logical port
        <ref column="type"/>.  The type-specific options are described
        individually below.
      </column>

      <group title="Options for router ports">
        <p>
          These options apply when <ref column="type"/> is <code>router</code>.
        </p>

        <column name="options" key="router-port">
          Required.  The <ref column="name"/> of the <ref
          table="Logical_Router_Port"/> to which this logical switch port is
          connected.
        </column>
      </group>

      <group title="Options for localnet ports">
        <p>
          These options apply when <ref column="type"/> is
          <code>localnet</code>.
        </p>

        <column name="options" key="network_name">
          Required.  The name of the network to which the <code>localnet</code>
          port is connected.  Each hypervisor, via <code>ovn-controller</code>,
          uses its local configuration to determine exactly how to connect to
          this locally accessible network.
        </column>
      </group>

      <group title="Options for vtep ports">
        <p>
          These options apply when <ref column="type"/> is <code>vtep</code>.
        </p>

        <column name="options" key="vtep-physical-switch">
          Required.  The name of the VTEP gateway.
        </column>

        <column name="options" key="vtep-logical-switch">
          Required.  A logical switch name connected by the VTEP gateway.
        </column>
      </group>

      <group title="VMI (or VIF) Options">
        <p>
          These options apply to logical ports with <ref column="type"/> having
          (empty string)
        </p>

        <column name="options" key="policing_rate">
          If set, indicates the maximum rate for data sent from this interface,
          in kbps. Data exceeding this rate is dropped.
        </column>

        <column name="options" key="policing_burst">
          If set, indicates the maximum burst size for data sent from this
          interface, in kb.
        </column>
      </group>
    </group>

    <group title="Containers">
      <p>
        When a large number of containers are nested within a VM, it may be too
        expensive to dedicate a VIF to each container.  OVN can use VLAN tags
        to support such cases.  Each container is assigned a VLAN ID and each
        packet that passes between the hypervisor and the VM is tagged with the
        appropriate ID for the container.  Such VLAN IDs never appear on a
        physical wire, even inside a tunnel, so they need not be unique except
        relative to a single VM on a hypervisor.
      </p>

      <p>
        These columns are used for VIFs that represent nested containers using
        shared VIFs.  For VMs and for containers that have dedicated VIFs, they
        are empty.
      </p>

      <column name="parent_name">
        The VM interface through which the nested container sends its network
        traffic.  This must match the <ref column="name"/> column for some
        other <ref table="Logical_Switch_Port"/>.
      </column>

      <column name="tag">
        <p>
          The VLAN tag in the network traffic associated with a container's
          network interface.
        </p>

        <p>
          When <ref column="type"/> is set to <code>localnet</code>, this can
          be set to indicate that the port represents a connection to a
          specific VLAN on a locally accessible network. The VLAN ID is used to
          match incoming traffic and is also added to outgoing traffic.
        </p>
      </column>
    </group>

    <group title="Port State">
      <column name="up">
        This column is populated by <code>ovn-northd</code>, rather than by the
        CMS plugin as is most of this database.  When a logical port is bound
        to a physical location in the OVN Southbound database <ref
        db="OVN_Southbound" table="Binding"/> table, <code>ovn-northd</code>
        sets this column to <code>true</code>; otherwise, or if the port
        becomes unbound later, it sets it to <code>false</code>.  This allows
        the CMS to wait for a VM's (or container's) networking to become active
        before it allows the VM (or container) to start.
      </column>

      <column name="enabled">
        This column is used to administratively set port state.  If this column
        is empty or is set to <code>true</code>, the port is enabled.  If this
        column is set to <code>false</code>, the port is disabled.  A disabled
        port has all ingress and egress traffic dropped.
      </column>

    </group>

    <group title="Addressing">
      <column name="addresses">
        <p>
          Addresses owned by the logical port.
        </p>

        <p>
          Each element in the set must take one of the following forms:
        </p>

        <dl>
          <dt><code>Ethernet address followed by zero or more IPv4 or IPv6 addresses (or both)</code></dt>
          <dd>
            <p>
              An Ethernet address defined is owned by the logical port.
              Like a physical Ethernet NIC, a logical port ordinarily has
              a single fixed Ethernet address.
            </p>

            <p>
              When a OVN logical switch processes a unicast Ethernet frame
              whose destination MAC address is in a logical port's <ref
              column="addresses"/> column, it delivers it only to that port, as
              if a MAC learning process had learned that MAC address on the
              port.
            </p>

            <p>
              If IPv4 or IPv6 address(es) (or both) are defined, it indicates
              that the logical port owns the given IP addresses.
            </p>

            <p>
              If IPv4 address(es) are defined, the OVN logical switch uses this
              information to synthesize responses to ARP requests without
              traversing the physical network. The OVN logical router connected
              to the logical switch, if any, uses this information to avoid
              issuing ARP requests for logical switch ports.
            </p>

            <p>
              Note that the order here is important. The Ethernet address must
              be listed before the IP address(es) if defined.
            </p>

            <p>
              Examples:
            </p>

            <dl>
              <dt><code>80:fa:5b:06:72:b7</code></dt>
              <dd>
                This indicates that the logical port owns the above mac address.
              </dd>

              <dt><code>80:fa:5b:06:72:b7 10.0.0.4 20.0.0.4</code></dt>
              <dd>
                This indicates that the logical port owns the mac address and two
                IPv4 addresses.
              </dd>

              <dt><code>80:fa:5b:06:72:b7 fdaa:15f2:72cf:0:f816:3eff:fe20:3f41</code></dt>
              <dd>
                This indicates that the logical port owns the mac address and
                1 IPv6 address.
              </dd>

              <dt><code>80:fa:5b:06:72:b7 10.0.0.4 fdaa:15f2:72cf:0:f816:3eff:fe20:3f41</code></dt>
              <dd>
                This indicates that the logical port owns the mac address and
                1 IPv4 address and 1 IPv6 address.
              </dd>
            </dl>
          </dd>

          <dt><code>unknown</code></dt>
          <dd>
            This indicates that the logical port has an unknown set of Ethernet
            addresses.  When an OVN logical switch processes a unicast Ethernet
            frame whose destination MAC address is not in any logical port's
            <ref column="addresses"/> column, it delivers it to the port (or
            ports) whose <ref column="addresses"/> columns include
            <code>unknown</code>.
          </dd>
        </dl>
      </column>

      <column name="port_security">
        <p>
          This column controls the addresses from which the host attached to the
          logical port (``the host'') is allowed to send packets and to which it
          is allowed to receive packets.  If this column is empty, all addresses
          are permitted.
        </p>

        <p>
          Each element in the set must begin with one Ethernet address.
          This would restrict the host to sending packets from and receiving
          packets to the ethernet addresses defined in the logical port's
          <ref column="port_security"/> column. It also restricts the inner
          source MAC addresses that the host may send in ARP and IPv6
          Neighbor Discovery packets. The host is always allowed to receive packets
          to multicast and broadcast Ethernet addresses.
        </p>

        <p>
          Each element in the set may additionally contain one or more IPv4 or
          IPv6 addresses (or both), with optional masks.  If a mask is given, it
          must be a CIDR mask.  In addition to the restrictions described for
          Ethernet addresses above, such an element restricts the IPv4 or IPv6
          addresses from which the host may send and to which it may receive
          packets to the specified addresses.  A masked address, if the host part
          is zero, indicates that the host is allowed to use any address in the
          subnet; if the host part is nonzero, the mask simply indicates the size
          of the subnet. In addition:
        </p>

        <ul>
          <li>
            <p>
              If any IPv4 address is given, the host is also allowed to receive
              packets to the IPv4 local broadcast address 255.255.255.255 and to
              IPv4 multicast addresses (224.0.0.0/4).  If an IPv4 address with a
              mask is given, the host is also allowed to receive packets to the
              broadcast address in that specified subnet.
            </p>

            <p>
              If any IPv4 address is given, the host is additionally restricted
              to sending ARP packets with the specified source IPv4 address.
              (RARP is not restricted.)
            </p>
          </li>

          <li>
            <p>
              If any IPv6 address is given, the host is also allowed to receive
              packets to IPv6 multicast addresses (ff00::/8).
            </p>

            <p>
              If any IPv6 address is given, the host is additionally restricted
              to sending IPv6 Neighbor Discovery Solicitation or Advertisement
              packets with the specified source address or, for solicitations,
              the unspecified address.
            </p>
          </li>
        </ul>

        <p>
          If an element includes an IPv4 address, but no IPv6 addresses, then
          IPv6 traffic is not allowed.  If an element includes an IPv6 address,
          but no IPv4 address, then IPv4 and ARP traffic is not allowed.
        </p>

        <p>
          This column uses the same lexical syntax as the <ref column="match"
          table="Pipeline" db="OVN_Southbound"/> column in the OVN Southbound
          database's <ref table="Pipeline" db="OVN_Southbound"/> table.  Multiple
          addresses within an element may be space or comma separated.
        </p>

        <p>
          This column is provided as a convenience to cloud management systems,
          but all of the features that it implements can be implemented as ACLs
          using the <ref table="ACL"/> table.
        </p>

        <p>
          Examples:
        </p>

        <dl>
          <dt><code>80:fa:5b:06:72:b7</code></dt>
          <dd>
            The host may send traffic from and receive traffic to the specified
            MAC address, and to receive traffic to Ethernet multicast and
            broadcast addresses, but not otherwise.  The host may not send ARP or
            IPv6 Neighbor Discovery packets with inner source Ethernet addresses
            other than the one specified.
          </dd>

          <dt><code>80:fa:5b:06:72:b7 192.168.1.10/24</code></dt>
          <dd>
            This adds further restrictions to the first example.  The host may
            send IPv4 packets from or receive IPv4 packets to only 192.168.1.10,
            except that it may also receive IPv4 packets to 192.168.1.255 (based
            on the subnet mask), 255.255.255.255, and any address in 224.0.0.0/4.
            The host may not send ARPs with a source Ethernet address other than
            80:fa:5b:06:72:b7 or source IPv4 address other than 192.168.1.10.
            The host may not send or receive any IPv6 (including IPv6 Neighbor
            Discovery) traffic.
          </dd>

          <dt><code>"80:fa:5b:12:42:ba", "80:fa:5b:06:72:b7 192.168.1.10/24"</code></dt>
          <dd>
            The host may send traffic from and receive traffic to the
            specified MAC addresses, and
            to receive traffic to Ethernet multicast and broadcast addresses,
            but not otherwise.   With MAC 80:fa:5b:12:42:ba, the host may
            send traffic from and receive traffic to any L3 address.
            With MAC 80:fa:5b:06:72:b7, the host may send IPv4 packets from or
            receive IPv4 packets to only 192.168.1.10, except that it may also
            receive IPv4 packets to 192.168.1.255 (based on the subnet mask),
            255.255.255.255, and any address in 224.0.0.0/4.  The host may not
            send or receive any IPv6 (including IPv6 Neighbor Discovery) traffic.
          </dd>
        </dl>
      </column>
    </group>

    <group title="Common Columns">
      <column name="external_ids">
        See <em>External IDs</em> at the beginning of this document.
      </column>
    </group>
  </table>

  <table name="ACL" title="Access Control List (ACL) rule">
    <p>
      Each row in this table represents one ACL rule for a logical switch
      that points to it through its <ref column="acls"/> column.  The <ref
      column="action"/> column for the highest-<ref column="priority"/>
      matching row in this table determines a packet's treatment.  If no row
      matches, packets are allowed by default.  (Default-deny treatment is
      possible: add a rule with <ref column="priority"/> 0, <code>0</code> as
      <ref column="match"/>, and <code>deny</code> as <ref column="action"/>.)
    </p>

    <column name="priority">
      <p>
        The ACL rule's priority.  Rules with numerically higher priority
        take precedence over those with lower.  If two ACL rules with
        the same priority both match, then the one actually applied to a
        packet is undefined.
      </p>

      <p>
        Return traffic from an <code>allow-related</code> flow is always
        allowed and cannot be changed through an ACL.
      </p>
    </column>

    <column name="direction">
      <p>Direction of the traffic to which this rule should apply:</p>
      <ul>
        <li>
          <code>from-lport</code>: Used to implement filters on traffic
          arriving from a logical port.  These rules are applied to the
          logical switch's ingress pipeline.
        </li>
        <li>
          <code>to-lport</code>: Used to implement filters on traffic
          forwarded to a logical port.  These rules are applied to the
          logical switch's egress pipeline.
        </li>
      </ul>
    </column>

    <column name="match">
      <p>
        The packets that the ACL should match, in the same expression
        language used for the <ref column="match" table="Logical_Flow"
        db="OVN_Southbound"/> column in the OVN Southbound database's
        <ref table="Logical_Flow" db="OVN_Southbound"/> table.  The
        <code>outport</code> logical port is only available in the
        <code>to-lport</code> direction (the <code>inport</code> is
        available in both directions).
      </p>

      <p>
        By default all traffic is allowed.  When writing a more
        restrictive policy, it is important to remember to allow flows
        such as ARP and IPv6 neighbor discovery packets.
      </p>

      <p>
        Note that you can not create an ACL matching on a port with
        type=router.
      </p>

      <p>
        Note that when <code>localnet</code> port exists in a lswitch, for
        <code>to-lport</code> direction, the <code>inport</code> works only if
        the <code>to-lport</code> is located on the same chassis as the
        <code>inport</code>.
      </p>
    </column>

    <column name="action">
      <p>The action to take when the ACL rule matches:</p>
      <ul>
        <li>
          <code>allow</code>: Forward the packet.
        </li>

        <li>
          <code>allow-related</code>: Forward the packet and related traffic
          (e.g. inbound replies to an outbound connection).
        </li>

        <li>
          <code>drop</code>: Silently drop the packet.
        </li>

        <li>
          <code>reject</code>: Drop the packet, replying with a RST for TCP or
          ICMP unreachable message for other IP-based protocols.
          <code>Not implemented--currently treated as drop</code>
        </li>
      </ul>
    </column>

    <column name="log">
      <p>
        If set to <code>true</code>, packets that match the ACL will trigger a
        log message on the transport node or nodes that perform ACL processing.
        Logging may be combined with any <ref column="action"/>.
      </p>

      <p>
        Logging is not yet implemented.
      </p>
    </column>

    <group title="Common Columns">
      <column name="external_ids">
        See <em>External IDs</em> at the beginning of this document.
      </column>
    </group>
  </table>

  <table name="Logical_Router" title="L3 logical router">
    <p>
      Each row represents one L3 logical router.
    </p>

    <column name="name">
      <p>
        A name for the logical router.  This name has no special meaning or purpose
        other than to provide convenience for human interaction with the ovn-nb
        database.  There is no requirement for the name to be unique.  The
        logical router's UUID should be used as the unique identifier.
      </p>
    </column>

    <column name="ports">
      The router's ports.
    </column>

    <column name="static_routes">
      One or more static routes for the router.
    </column>

    <column name="default_gw">
      IP address to use as default gateway, if any.
    </column>

    <column name="enabled">
      This column is used to administratively set router state.  If this column
      is empty or is set to <code>true</code>, the router is enabled.  If this
      column is set to <code>false</code>, the router is disabled.  A disabled
      router has all ingress and egress traffic dropped.
    </column>

    <column name="nat">
      One or more NAT rules for the router. NAT rules only work on the
      Gateway routers.
    </column>

    <group title="Options">
      <p>
        Additional options for the logical router.
      </p>

      <column name="options" key="chassis">
        <p>
          If set, indicates that the logical router in question is a Gateway
          router (which is centralized) and resides in the set chassis.  The
          same value is also used by <code>ovn-controller</code> to
          uniquely identify the chassis in the OVN deployment and
          comes from <code>external_ids:system-id</code> in the
          <code>Open_vSwitch</code> table of Open_vSwitch database.
        </p>

        <p>
          The Gateway router can only be connected to a distributed router
          via a switch if SNAT and DNAT are to be configured in the Gateway
          router.
        </p>
      </column>
    </group>
    
    <group title="Common Columns">
      <column name="external_ids">
        See <em>External IDs</em> at the beginning of this document.
      </column>
    </group>
  </table>

  <table name="Logical_Router_Port" title="L3 logical router port">
    <p>
      A port within an L3 logical router.
    </p>

    <p>
      Exactly one <ref table="Logical_Router"/> row must reference a given
      logical router port.
    </p>

    <column name="name">
      <p>
        A name for the logical router port.
      </p>

      <p>
        In addition to provide convenience for human interaction with the
        ovn-nb database, this column is used as reference by its patch port in
        <ref table="Logical_Switch_Port"/> or another logical router port in
        <ref table="Logical_Router_Port"/>.
      </p>
    </column>

    <column name="network">
      The IP address of the router and the netmask.  For example,
      <code>192.168.0.1/24</code> indicates that the router's IP address is
      192.168.0.1 and that packets destined to 192.168.0.<var>x</var> should be
      routed to this port.
    </column>

    <column name="mac">
      The Ethernet address that belongs to this router port.
    </column>

    <column name="enabled">
      This column is used to administratively set port state.  If this column
      is empty or is set to <code>true</code>, the port is enabled.  If this
      column is set to <code>false</code>, the port is disabled.  A disabled
      port has all ingress and egress traffic dropped.
    </column>

    <group title="Attachment">
      <p>
        A given router port serves one of two purposes:
      </p>

      <ul>
        <li>
          To attach a logical switch to a logical router.  A logical router
          port of this type is referenced by exactly one <ref
          table="Logical_Switch_Port"/> of type <code>router</code>.
          The value of <ref column="name"/> is set as
          <code>router-port</code> in column <ref column="options"/> of
          <ref table="Logical_Switch_Port"/>.  In this case <ref
          column="peer"/> column is empty.
        </li>

        <li>
          To connect one logical router to another.  This requires a pair of
          logical router ports, each connected to a different router.  Each
          router port in the pair specifies the other in its <ref
          column="peer"/> column.  No <ref table="Logical_Switch"/> refers to
          the router port.
        </li>
      </ul>

      <column name="peer">
        <p>
          For a router port used to connect two logical routers, this
          identifies the other router port in the pair by <ref column="name"/>.
        </p>

        <p>
          For a router port attached to a logical switch, this column is empty.
        </p>
      </column>
    </group>

    <group title="Common Columns">
      <column name="external_ids">
        See <em>External IDs</em> at the beginning of this document.
      </column>
    </group>
  </table>

  <table name="Logical_Router_Static_Route" title="Logical router static routes">
    <p>
      Each record represents a static route.
    </p>

    <column name="ip_prefix">
      <p>
        IP prefix of this route (e.g. 192.168.100.0/24).
      </p>
    </column>

    <column name="nexthop">
      <p>
        Nexthop IP address for this route.  Nexthop IP address should be the IP
        address of a connected router port or the IP address of a logical port.
      </p>
    </column>

    <column name="output_port">
      <p>
        The name of the <ref table="Logical_Router_Port"/> via which the packet
        needs to be sent out.  This is optional and when not specified,
        OVN will automatically figure this out based on the
        <ref column="nexthop"/>.
      </p>
    </column>
  </table>

  <table name="NAT" title="NAT rules for a Gateway router.">
    <p>
      Each record represents a NAT rule in a Gateway router.
    </p>

    <column name="type">
      <p>Type of the NAT rule.</p>
      <ul>
        <li>
          When <ref column="type"/> is <code>dnat</code>, the externally
          visible IP address <ref column="external_ip"/> is DNATted to the IP
          address <ref column="logical_ip"/> in the logical space.
        </li>
        <li>
          When <ref column="type"/> is <code>snat</code>, IP packets
          with their source IP address that either matches the IP address
          in <ref column="logical_ip"/> or is in the network provided by
          <ref column="logical_ip"/> is SNATed into the IP address in
          <ref column="external_ip"/>.
        </li>
        <li>
          When <ref column="type"/> is <code>dnat_and_snat</code>, the
          externally visible IP address <ref column="external_ip"/> is
          DNATted to the IP address <ref column="logical_ip"/> in the
          logical space. In addition, IP packets with the source IP
          address that matches <ref column="logical_ip"/> is SNATed into
          the IP address in <ref column="external_ip"/>.
        </li>
      </ul>
    </column>

    <column name="external_ip">
      An IPv4 address.
    </column>

    <column name="logical_ip">
      An IPv4 network (e.g 192.168.1.0/24) or an IPv4 address.
    </column>
  </table>

</database><|MERGE_RESOLUTION|>--- conflicted
+++ resolved
@@ -97,7 +97,6 @@
     </group>
   </table>
 
-<<<<<<< HEAD
  <table name="Logical_Port_Chain" title="Logical port chain">
     <p>
       Each row represents one logical chain
@@ -250,10 +249,8 @@
     </group>
  </table>
 
-  <table name="Logical_Port" title="L2 logical switch port">
-=======
+
   <table name="Logical_Switch_Port" title="L2 logical switch port">
->>>>>>> 4ef48e9d
     <p>
       A port within an L2 logical switch.
     </p>
